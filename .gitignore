.idea/
<<<<<<< HEAD
*.swp
*.swo
*~

# OS
.DS_Store
.DS_Store?
._*
.Spotlight-V100
.Trashes
ehthumbs.db
Thumbs.db

# Project specific
*.png
*.html
*.pdf
test_results/
temp/
tmp/
/wave-crispr-signal.iml

# Validation results (generated files)
proof_pack/validation_results/
proof_pack/__pycache__/
bin_resonance_results.csv
results/
/data/labs/
/data/get_hg38/
.snapshots
=======
.snapshots/
>>>>>>> ac9a884b
<|MERGE_RESOLUTION|>--- conflicted
+++ resolved
@@ -1,5 +1,4 @@
 .idea/
-<<<<<<< HEAD
 *.swp
 *.swo
 *~
@@ -29,7 +28,4 @@
 results/
 /data/labs/
 /data/get_hg38/
-.snapshots
-=======
-.snapshots/
->>>>>>> ac9a884b
+.snapshots